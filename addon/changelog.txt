--- conflicted
+++ resolved
@@ -1,11 +1,10 @@
+1.9.36
+- fixed deadlock when activating the addon on some darwin (osx, ios) runtimes
+
 1.9.35
-<<<<<<< HEAD
 - improve sync after connection restore (@ksooo)
 - added support for getting and setting startExtra, stopExtra, retention, priority properties of recordings and timers (@ksooo)
 - backported GetPlayingTime from pvr.tvh (@ksooo)
-=======
-- fixed deadlock when activating the addon on some darwin (osx, ios) runtimes
->>>>>>> bf545d07
 
 1.9.31
 - updated to API v1.9.2
